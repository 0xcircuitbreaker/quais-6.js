--- conflicted
+++ resolved
@@ -24,14 +24,9 @@
   "description": "A complete and compact Quai library, for dapps, wallets and any other tools.",
   "devDependencies": {
     "@rollup/plugin-node-resolve": "15.0.2",
-<<<<<<< HEAD
-    "@types/google-protobuf": "^3.15.12",
-    "@types/mocha": "9.1.1",
-=======
     "@types/expect": "^24.3.0",
     "@types/google-protobuf": "^3.15.12",
     "@types/mocha": "^9.1.1",
->>>>>>> 1ce5dd2a
     "@types/semver": "7.5.0",
     "@typescript-eslint/eslint-plugin": "^7.7.0",
     "@typescript-eslint/parser": "^7.7.0",
