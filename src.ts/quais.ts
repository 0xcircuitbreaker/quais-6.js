--- conflicted
+++ resolved
@@ -106,11 +106,7 @@
     toUtf8Bytes, toUtf8CodePoints, toUtf8String,
     Utf8ErrorFuncs,
     decodeRlp, encodeRlp,
-<<<<<<< HEAD
-    uuidV4,getTxType,getShardForAddress, getAddressDetails, isUTXOAddress,
-=======
     uuidV4, getTxType, getShardForAddress, getAddressDetails, isUTXOAddress,
->>>>>>> 1ce5dd2a
 } from "./utils/index.js";
 
 export {
@@ -120,7 +116,7 @@
 
 
     getAccountPath, getIndexedAccountPath,
-    isCrowdsaleJson, isKeystoreJson, 
+    isCrowdsaleJson, isKeystoreJson,
 
     decryptCrowdsaleJson, decryptKeystoreJsonSync, decryptKeystoreJson,
     encryptKeystoreJson, encryptKeystoreJsonSync,
